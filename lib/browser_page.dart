import 'dart:io';
import 'dart:async';
import 'package:flutter/material.dart';
import 'package:flutter/gestures.dart';
import 'package:flutter/services.dart';
import 'package:webview_flutter/webview_flutter.dart';
import 'package:path_provider/path_provider.dart';
import 'package:permission_handler/permission_handler.dart';
import 'package:flutter_downloader/flutter_downloader.dart';
import 'package:dio/dio.dart';
import 'package:uuid/uuid.dart';
import 'package:crypto/crypto.dart';
import 'dart:convert';
import 'dart:math';
import 'package:shared_preferences/shared_preferences.dart';
import 'package:flutter/foundation.dart';
import 'package:reorderable_grid_view/reorderable_grid_view.dart';
import 'package:url_launcher/url_launcher.dart';

import 'core/service_locator.dart';
import 'services/database_service.dart';
import 'services/telegram_download_service_v2.dart';
import 'models/media_item.dart';
import 'models/media_type.dart';
import 'main.dart';
import 'media_manager_page.dart';

class BrowserPage extends StatefulWidget {
  final ValueChanged<bool>? onBrowserHomePageChanged;

  const BrowserPage({Key? key, this.onBrowserHomePageChanged}) : super(key: key);

  @override
  _BrowserPageState createState() => _BrowserPageState();
}

class _BrowserPageState extends State<BrowserPage> with AutomaticKeepAliveClientMixin {
  @override
  bool get wantKeepAlive => true;

  late WebViewController _controller;
  final TextEditingController _urlController = TextEditingController();
  bool _isLoading = false;
  double _loadingProgress = 0.0;
  String _currentUrl = 'https://www.baidu.com';
  late final DatabaseService _databaseService;
  List<Map<String, String>> _bookmarks = [];
  final GlobalKey<ScaffoldState> _scaffoldKey = GlobalKey<ScaffoldState>();
  final TelegramDownloadServiceV2 _telegramService = TelegramDownloadServiceV2.instance;

  bool _showHomePage = true;
  bool _isBrowsingWebPage = false;

  Future<void> _launchExternalApp(String url) async {
    debugPrint('尝试启动外部应用: $url');
    try {
      final Uri uri = Uri.parse(url);
      if (await canLaunchUrl(uri)) {
        await launchUrl(uri, mode: LaunchMode.externalApplication);
        debugPrint('成功启动外部应用');
      } else {
        debugPrint('无法启动外部应用: $url');
        ScaffoldMessenger.of(context).showSnackBar(
          SnackBar(content: Text('无法打开: $url')),
        );
      }
    } catch (e) {
      debugPrint('启动外部应用时出错: $e');
      ScaffoldMessenger.of(context).showSnackBar(
        SnackBar(content: Text('打开链接时出错: $e')),
      );
    }
  }
  bool _shouldKeepWebPageState = false;
  String? _lastBrowsedUrl;

  final List<Map<String, dynamic>> _commonWebsites = [
    {'name': 'Google', 'url': 'https://www.google.com', 'icon': Icons.search},
    {'name': 'Edge', 'url': 'https://www.microsoft.com/edge', 'icon': Icons.web},
    {'name': 'X', 'url': 'https://twitter.com', 'icon': Icons.chat},
    {'name': 'Facebook', 'url': 'https://www.facebook.com', 'icon': Icons.facebook},
    {'name': 'Telegram', 'url': 'https://web.telegram.org', 'icon': Icons.send},
    {'name': '百度', 'url': 'https://www.baidu.com', 'icon': Icons.search},
  ];

  // 移除编辑模式状态变量
  // bool _isEditMode = false;

  // 保留此方法但简化功能，因为我们已移除编辑模式
  Future<void> _saveWebsites() async {
    ScaffoldMessenger.of(context).showSnackBar(const SnackBar(content: Text('正在保存常用网站...')));
    await _saveCommonWebsites();
    ScaffoldMessenger.of(context).showSnackBar(const SnackBar(content: Text('常用网站已保存')));
  }

  Future<void> _removeWebsite(int index) async {
    final removedSite = _commonWebsites[index]['name'];
    setState(() => _commonWebsites.removeAt(index));
    await _saveCommonWebsites();
    debugPrint('已删除并保存网站: $removedSite');
  }

  Future<void> _reorderWebsites(int oldIndex, int newIndex) async {
    // 如果是添加网站按钮，不允许拖动
    if (oldIndex >= _commonWebsites.length || newIndex > _commonWebsites.length) {
      return;
    }
    
    // 调整newIndex，因为ReorderableGridView的newIndex计算方式与ReorderableListView不同
    if (newIndex > _commonWebsites.length) newIndex = _commonWebsites.length;
    
    setState(() {
      if (oldIndex < newIndex) newIndex -= 1;
      final item = _commonWebsites.removeAt(oldIndex);
      _commonWebsites.insert(newIndex, item);
    });
    await _saveCommonWebsites();
    debugPrint('已移动并保存网站从位置 $oldIndex 到 $newIndex');
  }

  Future<void> _addWebsite(String name, String url, IconData icon) async {
    setState(() => _commonWebsites.add({'name': name, 'url': url, 'iconCode': icon.codePoint}));
    await _saveCommonWebsites();
    debugPrint('已添加并立即保存网站: $name');
  }

  @override
  void initState() {
    super.initState();
    _databaseService = getService<DatabaseService>();
    _initializeDownloader();
    _initializeTelegramService();
    _initializeWebView();
    _loadBookmarks();
    _loadCommonWebsites();
    _initializeTelegramService();
  }
  
  /// 初始化 Telegram 服务
  Future<void> _initializeTelegramService() async {
    await _telegramService.initialize();
  }

  /// 初始化 Telegram 服务
  Future<void> _initializeTelegramService() async {
    await _telegramService.initialize();
  }

  Future<void> _initializeDownloader() async {
    await FlutterDownloader.initialize();
    await _requestPermissions();
  }

  Future<void> _requestPermissions() async {
    var storageStatus = await Permission.storage.request();
    debugPrint('存储权限状态: $storageStatus');
    if (Platform.isAndroid) {
      var manageStorageStatus = await Permission.manageExternalStorage.request();
      debugPrint('管理外部存储权限状态: $manageStorageStatus');
    }
    var recordStatus = await Permission.microphone.request();
    debugPrint('录音权限状态: $recordStatus');
  }

  void _initializeWebView() {
    _controller = WebViewController()
      ..setJavaScriptMode(JavaScriptMode.unrestricted)
      ..setUserAgent('Mozilla/5.0 (Linux; Android 10; SM-G981B) AppleWebKit/537.36 (KHTML, like Gecko) Chrome/80.0.3987.162 Mobile Safari/537.36')
      ..setBackgroundColor(const Color(0x00000000))
      ..runJavaScript('''
        document.body.style.overflowX = 'hidden';
        document.documentElement.style.overflowX = 'hidden';
      ''')
      ..setNavigationDelegate(
        NavigationDelegate(
          onProgress: (progress) {
            setState(() {
              _loadingProgress = progress / 100;
              _isLoading = _loadingProgress < 1.0;
            });
          },
          onPageStarted: (url) {
            setState(() {
              _isLoading = true;
              _currentUrl = url;
              _urlController.text = url;
              _showHomePage = false;
            });
          },
          onPageFinished: (url) {
            setState(() => _isLoading = false);
            _controller.runJavaScript('''
              document.querySelectorAll('input').forEach(function(input) {
                input.autocomplete = 'on';
              });
            ''');
            _injectDownloadHandlers();
          },
          onWebResourceError: (error) => debugPrint('WebView错误: ${error.description}'),
          onNavigationRequest: (NavigationRequest request) {
            final url = request.url;
            debugPrint('导航请求: $url');
            if (_isDownloadableLink(url) || _isTelegramMediaLink(url) || _isYouTubeLink(url)) {
              debugPrint('检测到可能的下载链接: $url');
              _handleDownload(url, '', _guessMimeType(url));
              return NavigationDecision.prevent;
            }
            // 处理自定义URL协议
            if (!url.startsWith('http://') && !url.startsWith('https://')) {
              debugPrint('检测到自定义URL协议: $url');
              _launchExternalApp(url);
              return NavigationDecision.prevent;
            }
            return NavigationDecision.navigate;
          },
        ),
      )
      ..addJavaScriptChannel(
        'Flutter',
        onMessageReceived: (JavaScriptMessage message) {
          debugPrint('来自JavaScript的消息: ${message.message}');
          _handleJavaScriptMessage(message.message);
        },
      );
  }

  bool _isTelegramMediaLink(String url) {
    final telegramMediaPatterns = [
      'telegram.org/file/',
      't.me/file/',
      'web.telegram.org/file/',
      'cdn.telegram.org/',
      'cdn-telegram.org/',
      'tg://file',
      'tg://media',
      'tg://photo',
      'tg://video',
      '/a/document',
      '/progressive/',
    ];
    for (final pattern in telegramMediaPatterns) {
      if (url.contains(pattern)) return true;
    }
    if (url.contains('telegram') || url.contains('t.me')) {
      final mediaExtensions = ['.jpg', '.jpeg', '.png', '.gif', '.mp4', '.webp', '.webm', '.m3u8'];
      for (final ext in mediaExtensions) {
        if (url.toLowerCase().contains(ext)) return true;
      }
    }
    return url.startsWith('blob:https://web.telegram.org/');
  }

  bool _isYouTubeLink(String url) {
    return url.contains('youtube.com') || url.contains('youtu.be');
  }

  final Set<String> _downloadingUrls = {};
  final Set<String> _processedUrls = {};

  void _injectDownloadHandlers() {
    debugPrint('为所有网站注入强化媒体下载处理程序');
    _controller.runJavaScript('''
      window.MediaInterceptor = window.MediaInterceptor || {
        processedUrls: new Set(),
        interceptedRequests: new Map(),
        blobUrls: new Map(),
        m3u8Segments: new Map()
      };

      function isBlobUrl(url) {
        return url && typeof url === 'string' && url.startsWith('blob:');
      }

      function isMediaUrl(url) {
        if (!url) return false;
        const mediaExtensions = ['.jpg', '.jpeg', '.png', '.gif', '.webp', '.bmp', '.svg',
                                '.mp4', '.webm', '.mov', '.avi', '.mkv', '.flv', '.wmv', '.m3u8',
                                '.mp3', '.wav', '.ogg', '.m4a', '.aac'];
        const lowerUrl = url.toLowerCase();
        return mediaExtensions.some(ext => lowerUrl.includes(ext)) || 
               lowerUrl.includes('image') || lowerUrl.includes('video') || lowerUrl.includes('audio') ||
               lowerUrl.includes('media') || lowerUrl.includes('.m3u8') ||
               lowerUrl.includes('youtube.com') || lowerUrl.includes('youtu.be');
      }

      async function resolveBlobUrl(blobUrl, mediaType) {
        try {
          console.log('正在解析Blob URL:', blobUrl);
          const response = await fetch(blobUrl, { method: 'GET', headers: {'Accept': '*/*', 'Cache-Control': 'no-cache'} });
          if (!response.ok) throw new Error('Fetch failed: ' + response.statusText);
          const blob = await response.blob();
          const reader = new FileReader();
          return new Promise((resolve, reject) => {
            reader.onloadend = () => {
              const base64Data = reader.result.split(',')[1];
              resolve({ resolvedUrl: base64Data, isBase64: true, mediaType: mediaType });
            };
            reader.onerror = reject;
            reader.readAsDataURL(blob);
          });
        } catch (error) {
          console.error('Error resolving Blob URL:', error);
          return null;
        }
      }

      (function() {
        const originalXHROpen = XMLHttpRequest.prototype.open;
        XMLHttpRequest.prototype.open = function(method, url, async, user, password) {
          this._interceptedUrl = url;
          this._interceptedMethod = method;
          return originalXHROpen.apply(this, arguments);
        };

        const originalXHRSend = XMLHttpRequest.prototype.send;
        XMLHttpRequest.prototype.send = function(data) {
          const xhr = this;
          const url = this._interceptedUrl;
          if (isMediaUrl(url)) {
            console.log('拦截到媒体请求 (XHR):', url);
            window.MediaInterceptor.interceptedRequests.set(url, {
              method: this._interceptedMethod,
              timestamp: Date.now(),
              type: 'xhr'
            });
            if (!window.MediaInterceptor.processedUrls.has(url)) {
              window.MediaInterceptor.processedUrls.add(url);
              Flutter.postMessage(JSON.stringify({
                type: 'media',
                mediaType: 'video',
                url: url,
                isBase64: false,
                source: 'xhr_intercept',
                action: 'download'
              }));
            }
          }
          const originalOnLoad = this.onload;
          this.onload = function() {
            if (isMediaUrl(url) && this.response) console.log('媒体请求完成 (XHR):', url);
            if (originalOnLoad) originalOnLoad.apply(this, arguments);
          };
          return originalXHRSend.apply(this, arguments);
        };
      })();

      (function() {
        const originalFetch = window.fetch;
        window.fetch = async function(input, init) {
          const url = typeof input === 'string' ? input : input.url;
          if (isMediaUrl(url)) {
            console.log('拦截到媒体请求 (Fetch):', url);
            window.MediaInterceptor.interceptedRequests.set(url, {
              method: (init && init.method) || 'GET',
              timestamp: Date.now(),
              type: 'fetch'
            });
            if (!window.MediaInterceptor.processedUrls.has(url)) {
              window.MediaInterceptor.processedUrls.add(url);
              const response = await originalFetch.apply(this, arguments);
              if (response.ok && (response.headers.get('content-type')?.startsWith('video') || response.headers.get('content-type')?.startsWith('image'))) {
                const blob = await response.blob();
                const blobUrl = URL.createObjectURL(blob);
                const resolved = await resolveBlobUrl(blobUrl, response.headers.get('content-type')?.startsWith('image') ? 'image' : 'video');
                if (resolved) {
                  Flutter.postMessage(JSON.stringify({
                    type: 'media',
                    mediaType: resolved.mediaType || 'video',
                    url: resolved.resolvedUrl,
                    isBase64: resolved.isBase64,
                    action: 'download'
                  }));
                }
              }
              return response;
            }
          }
          return originalFetch.apply(this, arguments);
        };
      })();

      window.processedMediaUrls = window.MediaInterceptor.processedUrls;

      let pressTimer;
      let pressedElement = null;
      let feedbackElement = null;

      function createFeedbackElement(touchX, touchY) {
        removeFeedbackElement();
        feedbackElement = document.createElement('div');
        feedbackElement.style.position = 'fixed';
        feedbackElement.style.left = (touchX - 50) + 'px';
        feedbackElement.style.top = (touchY - 50) + 'px';
        feedbackElement.style.width = '100px';
        feedbackElement.style.height = '100px';
        feedbackElement.style.borderRadius = '50%';
        feedbackElement.style.backgroundColor = 'rgba(0, 0, 0, 0.5)';
        feedbackElement.style.zIndex = '9999';
        feedbackElement.style.display = 'flex';
        feedbackElement.style.justifyContent = 'center';
        feedbackElement.style.alignItems = 'center';
        feedbackElement.style.color = 'white';
        feedbackElement.style.fontSize = '14px';
        feedbackElement.style.textAlign = 'center';
        feedbackElement.style.transition = 'transform 0.5s, opacity 0.5s';
        feedbackElement.style.transform = 'scale(0.5)';
        feedbackElement.style.opacity = '0.7';
        feedbackElement.innerText = '正在检测媒体...';
        document.body.appendChild(feedbackElement);
        setTimeout(() => {
          if (feedbackElement) {
            feedbackElement.style.transform = 'scale(1)';
            feedbackElement.style.opacity = '1';
          }
        }, 10);
      }

      function removeFeedbackElement() {
        if (feedbackElement) {
          feedbackElement.style.transform = 'scale(0.5)';
          feedbackElement.style.opacity = '0';
          setTimeout(() => {
            if (feedbackElement && feedbackElement.parentNode) {
              feedbackElement.parentNode.removeChild(feedbackElement);
              feedbackElement = null;
            }
          }, 300);
        }
      }

      function updateFeedbackStatus(status, success) {
        if (feedbackElement) {
          feedbackElement.innerText = status;
          feedbackElement.style.backgroundColor = success ? 'rgba(0, 128, 0, 0.5)' : 'rgba(255, 0, 0, 0.5)';
          setTimeout(removeFeedbackElement, 1000);
        }
      }

      document.addEventListener('touchstart', function(e) {
        pressedElement = e.target.closest('a[href*="progressive/document"], a[href*="media"], a[href*="video"], [class*="download"], div[role="menuitem"][aria-label*="download"], video[src], img[src]');
        if (pressedElement) {
          const touch = e.touches[0];
          const touchX = touch.clientX;
          const touchY = touch.clientY;
          pressTimer = setTimeout(function() {
            createFeedbackElement(touchX, touchY);
            handleMediaDownload(pressedElement, e);
          }, 500);
        }
      }, true);

      document.addEventListener('touchmove', function(e) {
        clearTimeout(pressTimer);
        removeFeedbackElement();
        pressedElement = null;
      }, true);

      document.addEventListener('touchend', function(e) {
        clearTimeout(pressTimer);
        if (!pressedElement) removeFeedbackElement();
        pressedElement = null;
      }, true);

      function handleMediaDownload(target, e) {
        if (!target) {
          updateFeedbackStatus('未找到媒体元素', false);
          return;
        }
        
        let url = target.href || target.getAttribute('data-href') || target.getAttribute('data-url') || target.src;
        if (!url) {
          updateFeedbackStatus('未找到下载链接', false);
          return;
        }

        if (!window.processedMediaUrls.has(url)) {
          if (isBlobUrl(url)) {
            updateFeedbackStatus('正在处理媒体...', true);
            resolveBlobUrl(url, target.tagName.toLowerCase() === 'img' ? 'image' : 'video').then(resolved => {
              if (resolved) {
                window.processedMediaUrls.add(url);
                Flutter.postMessage(JSON.stringify({
                  type: 'media',
                  mediaType: resolved.mediaType || 'video',
                  url: resolved.resolvedUrl,
                  isBase64: resolved.isBase64,
                  action: 'download'
                }));
                updateFeedbackStatus('已发送下载请求', true);
              } else {
                updateFeedbackStatus('解析媒体失败', false);
              }
            });
          } else {
            window.processedMediaUrls.add(url);
            Flutter.postMessage(JSON.stringify({
              type: 'media',
              mediaType: target.tagName.toLowerCase() === 'img' ? 'image' : 'video',
              url: url,
              isBase64: false,
              action: 'download'
            }));
            updateFeedbackStatus('已发送下载请求', true);
          }
          e.preventDefault();
        } else {
          updateFeedbackStatus('该媒体已在处理中', false);
        }
      }
    ''');
  }

  void _handleJavaScriptMessage(String message) {
    try {
      final data = jsonDecode(message);
      if (data is Map && data.containsKey('type')) {
        final type = data['type'];
        final url = data['url'];
        final isBase64 = data['isBase64'] ?? false;
        final action = data['action'];
        final mediaType = data['mediaType'] ?? (_guessMimeType(url).startsWith('image/') ? 'image' : (_guessMimeType(url).startsWith('video/') ? 'video' : 'audio'));

        if (url != null && url is String) {
          if (_processedUrls.contains(url)) return;
          _processedUrls.add(url);

          if (action == 'download') {
            debugPrint('Received URL from JavaScript with download action: $url, type: $mediaType, isBase64: $isBase64');
            if (isBase64) {
              _handleBlobUrl(url, mediaType);
            } else {
              MediaType selectedType = _determineMediaType(_guessMimeType(url));
              _performBackgroundDownload(url, selectedType);
            }
          }
        }
      }
    } catch (e) {
      debugPrint('Error handling JavaScript message: $e');
    }
  }

  void _handleBlobUrl(String base64Data, String mediaType) async {
    try {
      debugPrint('处理Base64数据以直接保存: $mediaType');
      final bytes = base64Decode(base64Data);
      final appDir = await getApplicationDocumentsDirectory();
      final mediaDir = Directory('${appDir.path}/media');
      if (!await mediaDir.exists()) await mediaDir.create(recursive: true);
      final uuid = const Uuid().v4();
      final extension = mediaType == 'image' ? '.jpg' : '.mp4';
      final filePath = '${mediaDir.path}/$uuid$extension';
      final file = File(filePath);
      await file.writeAsBytes(bytes);
      debugPrint('已从Base64保存文件: $filePath');
      await _saveToMediaLibrary(file, mediaType == 'image' ? MediaType.image : MediaType.video);
      if (mounted) {
        ScaffoldMessenger.of(context).showSnackBar(
          SnackBar(
            content: Text('媒体已成功保存到媒体库: ${file.path.split('/').last}'),
            duration: const Duration(seconds: 5),
            action: SnackBarAction(label: '查看', onPressed: () => Navigator.pushNamed(context, '/media_manager')),
          ),
        );
      }
    } catch (e, stackTrace) {
      debugPrint('处理Base64数据时出错: $e');
      debugPrint('错误堆栈: $stackTrace');
      if (mounted) ScaffoldMessenger.of(context).showSnackBar(SnackBar(content: Text('下载失败: $e')));
    }
  }

  void _loadUrl(String url) {
    String processedUrl = url;
    if (!url.startsWith('http://') && !url.startsWith('https://')) processedUrl = 'https://$url';
    if (processedUrl.contains('telegram.org') || processedUrl.contains('t.me') || processedUrl.contains('web.telegram.org')) {
      _controller.setUserAgent('Mozilla/5.0 (iPhone; CPU iPhone OS 13_2_3 like Mac OS X) AppleWebKit/605.1.15 (KHTML, like Gecko) Version/13.0.3 Mobile/15E148 Safari/604.1');
      if (processedUrl.contains('web.telegram.org')) processedUrl = 'https://web.telegram.org/a/';
    } else if (processedUrl.contains('youtube.com') || processedUrl.contains('youtu.be')) {
      _controller.setUserAgent('Mozilla/5.0 (Windows NT 10.0; Win64; x64) AppleWebKit/537.36 (KHTML, like Gecko) Chrome/91.0.4472.124 Safari/537.36');
    } else {
      _controller.setUserAgent('Mozilla/5.0 (Linux; Android 10; SM-G981B) AppleWebKit/537.36 (KHTML, like Gecko) Chrome/80.0.3987.162 Mobile Safari/537.36');
    }
    _controller.loadRequest(Uri.parse(processedUrl));
    setState(() {
      _showHomePage = false;
      _currentUrl = processedUrl;
      _urlController.text = processedUrl;
      _isBrowsingWebPage = true;
      _shouldKeepWebPageState = true;
      _lastBrowsedUrl = processedUrl;
    });
    widget.onBrowserHomePageChanged?.call(_showHomePage);
  }

  Future<void> _goToHomePage() async {
    if (!_showHomePage) {
      await _saveCommonWebsites();
      await _loadBookmarks();
      
      // 确保常用网站列表被正确加载
      await _loadCommonWebsites();
      
      // 如果常用网站列表为空，强制加载默认网站
      if (_commonWebsites.isEmpty) {
        debugPrint('常用网站列表为空，加载默认网站');
        setState(() {
          _commonWebsites.addAll([
            {'name': 'Google', 'url': 'https://www.google.com', 'iconCode': Icons.public.codePoint},
            {'name': 'Edge', 'url': 'https://www.bing.com', 'iconCode': Icons.public.codePoint},
            {'name': 'X', 'url': 'https://twitter.com', 'iconCode': Icons.public.codePoint},
            {'name': 'Facebook', 'url': 'https://www.facebook.com', 'iconCode': Icons.public.codePoint},
            {'name': 'Telegram', 'url': 'https://web.telegram.org', 'iconCode': Icons.public.codePoint},
            {'name': '百度', 'url': 'https://www.baidu.com', 'iconCode': Icons.public.codePoint}
          ]);
        });
        await _saveCommonWebsites();
      }
      
      setState(() => _showHomePage = true);
      widget.onBrowserHomePageChanged?.call(_showHomePage);
    }
  }

  void _restoreWebPage() {
    if (_showHomePage && _isBrowsingWebPage && _shouldKeepWebPageState) {
      setState(() => _showHomePage = false);
      widget.onBrowserHomePageChanged?.call(_showHomePage);
    }
  }

  void _exitWebPage() {
    setState(() {
      _showHomePage = true;
      _isBrowsingWebPage = false;
      _shouldKeepWebPageState = false;
      _lastBrowsedUrl = null;
      _controller.clearCache();
      _controller.clearLocalStorage();
      _currentUrl = 'https://www.baidu.com';
      _urlController.text = _currentUrl;
    });
    widget.onBrowserHomePageChanged?.call(_showHomePage);
  }

  Widget _buildHomePage() {
    // 确保_commonWebsites不为空
    if (_commonWebsites.isEmpty) {
      debugPrint('构建主页时发现常用网站列表为空，加载默认网站');
      _loadCommonWebsites();
    }
    
    return Stack(
      children: [
        Column(
          children: [
            // 移除了顶部工具栏
            Expanded(
              child: ReorderableGridView.builder(
                padding: const EdgeInsets.all(16.0),
                gridDelegate: const SliverGridDelegateWithFixedCrossAxisCount(
                  crossAxisCount: 3,
                  childAspectRatio: 1.0,
                  crossAxisSpacing: 16.0,
                  mainAxisSpacing: 16.0,
                ),
                itemCount: _commonWebsites.length + 1, // +1 for the add button
                itemBuilder: (context, index) {
                  if (index == _commonWebsites.length) {
                    // 添加新网站的按钮
                    return InkWell(
                      key: const ValueKey('add_website'),
                      onTap: () => _showAddWebsiteDialog(context),
                      child: Card(
                        elevation: 4.0,
                        child: Column(
                          mainAxisAlignment: MainAxisAlignment.center,
                          children: const [
                            Icon(Icons.add_circle_outline, size: 40, color: Colors.green),
                            SizedBox(height: 8),
                            Text('添加网站', style: TextStyle(fontSize: 16), textAlign: TextAlign.center),
                          ],
                        ),
                      ),
                    );
                  } else {
                    return _buildWebsiteCard(_commonWebsites[index], index);
                  }
                },
                onReorder: _reorderWebsites,
                dragStartBehavior: DragStartBehavior.start,
                // 移除 dragEnabled 函数参数，改为在 _reorderWebsites 方法中处理
                // 移除 onReorderStart 参数，因为 ReorderableGridView 不支持此参数
              ),
            ),
          ],
        ),
        // 移除底部浮动按钮，改为在顶部显示
      ],
    );
  }

  void _showAddWebsiteDialog(BuildContext context) {
    final nameController = TextEditingController();
    final urlController = TextEditingController();

    // 设置默认URL（如果在浏览网页，则使用当前URL）
    if (!_showHomePage && _isBrowsingWebPage) {
      urlController.text = _currentUrl;
    }

    // 先显示对话框，然后异步获取标题
    showDialog(
      context: context,
      builder: (dialogContext) {
        // 如果在浏览网页，异步获取网页标题
        if (!_showHomePage && _isBrowsingWebPage) {
          // 显示"获取中..."作为临时标题
          nameController.text = "获取中...";

          // 异步获取网页标题
          _controller.getTitle().then((title) {
            if (title != null && title.isNotEmpty && nameController.text == "获取中...") {
              // 直接更新文本控制器，而不使用setState
              nameController.text = title;
              // 自动选中文本，方便用户编辑
              nameController.selection = TextSelection(
                baseOffset: 0,
                extentOffset: title.length,
              );
            }
          }).catchError((error) {
            debugPrint('获取网页标题出错: $error');
            if (nameController.text == "获取中...") {
              nameController.text = "";
            }
          });
        }

        return AlertDialog(
          title: const Text('添加网站到标签'),
          content: Column(
            mainAxisSize: MainAxisSize.min,
            children: [
              TextField(
                controller: nameController,
                decoration: const InputDecoration(
                  labelText: '网站名称',
                  hintText: '输入自定义名称',
                  helperText: '为网站设置一个简短易记的名称',
                ),
                autofocus: true,
              ),
              TextField(
                controller: urlController,
                decoration: const InputDecoration(
                  labelText: '网站地址',
                  hintText: '例如：https://www.google.com',
                ),
                enabled: !_isBrowsingWebPage, // 如果在浏览网页，则禁用URL输入框
              ),
            ],
          ),
          actions: [
            TextButton(
              onPressed: () => Navigator.pop(dialogContext),
              child: const Text('取消'),
            ),
            TextButton(
              onPressed: () async {
                if (nameController.text.isNotEmpty &&
                    urlController.text.isNotEmpty &&
                    nameController.text != "获取中...") {

                  // 创建一个变量存储加载对话框的context
                  BuildContext? loadingDialogContext;

                  // 显示加载对话框并保存context
                  showDialog(
                    context: dialogContext,
                    barrierDismissible: false,
                    builder: (context) {
                      loadingDialogContext = context;
                      return const AlertDialog(
                        content: Row(
                          children: [
                            CircularProgressIndicator(),
                            SizedBox(width: 20),
                            Text('添加中...'),
                          ],
                        ),
                      );
                    },
                  );

                  await _addWebsite(nameController.text, urlController.text, Icons.web);
                  await _saveCommonWebsites();

                  // 安全地关闭加载对话框
                  if (loadingDialogContext != null && Navigator.canPop(loadingDialogContext!)) {
                    Navigator.pop(loadingDialogContext!);
                  }

                  // 关闭主对话框
                  Navigator.of(dialogContext).pop();

                  ScaffoldMessenger.of(context).showSnackBar(
                    SnackBar(
                      content: Text('已将"${nameController.text}"添加到标签栏'),
                      duration: const Duration(seconds: 2),
                    ),
                  );
                } else if (nameController.text == "获取中...") {
                  ScaffoldMessenger.of(context).showSnackBar(
                    const SnackBar(
                      content: Text('请等待网页标题获取完成，或输入自定义名称'),
                      duration: Duration(seconds: 2),
                    ),
                  );
                } else {
                  ScaffoldMessenger.of(context).showSnackBar(
                    const SnackBar(
                      content: Text('请输入网站名称和地址'),
                      duration: Duration(seconds: 2),
                    ),
                  );
                }
              },
              child: const Text('添加'),
            ),
          ],
        );
      },
    );
  }

  // 移除_buildEditableWebsiteItem方法，因为我们已经移除了编辑模式

  void _showRenameWebsiteDialog(BuildContext context, Map<String, dynamic> website, int index) {
    final nameController = TextEditingController(text: website['name']);
    showDialog(
      context: context,
      builder: (context) => AlertDialog(
        title: const Text('重命名网站'),
        content: Column(
          mainAxisSize: MainAxisSize.min,
          crossAxisAlignment: CrossAxisAlignment.start,
          children: [
            TextField(
              controller: nameController,
              decoration: const InputDecoration(labelText: '网站名称', hintText: '输入新的网站名称'),
              autofocus: true,
            ),
            const SizedBox(height: 8),
            Text('当前URL: ${website['url']}', style: TextStyle(fontSize: 12, color: Colors.grey[600])),
          ],
        ),
        actions: [
          TextButton(onPressed: () => Navigator.pop(context), child: const Text('取消')),
          TextButton(
            onPressed: () async {
              if (nameController.text.isNotEmpty && nameController.text != website['name']) {
                showDialog(
                  context: context,
                  barrierDismissible: false,
                  builder: (context) => const AlertDialog(
                    content: Row(
                      children: [CircularProgressIndicator(), SizedBox(width: 20), Text('保存中...')],
                    ),
                  ),
                );
                setState(() => _commonWebsites[index]['name'] = nameController.text);
                await _saveCommonWebsites();
                Navigator.of(context).pop();
                Navigator.of(context).pop();
                ScaffoldMessenger.of(context).showSnackBar(const SnackBar(content: Text('网站名称已更新')));
              } else {
                Navigator.pop(context);
              }
            },
            child: const Text('保存'),
          ),
        ],
      ),
    );
  }

  Widget _buildWebsiteCard(Map<String, dynamic> website, int index) {
    return InkWell(
      key: ValueKey(website['url']),
      onTap: () => _loadUrl(website['url']),
      onDoubleTap: () => _showWebsiteOptionsDialog(context, website, _commonWebsites.indexWhere((site) => site['url'] == website['url'])),
      child: Card(
        elevation: 4.0,
        child: Column(
          mainAxisAlignment: MainAxisAlignment.center,
          children: [
            const Icon(Icons.public, size: 40, color: Colors.blue),
            const SizedBox(height: 8),
            Text(website['name'], style: const TextStyle(fontSize: 16), textAlign: TextAlign.center),
          ],
        ),
      ),
    );
  }
  
  void _showWebsiteOptionsDialog(BuildContext context, Map<String, dynamic> website, int index) {
    showModalBottomSheet(
      context: context,
      builder: (context) => Column(
        mainAxisSize: MainAxisSize.min,
        children: [
          ListTile(
            leading: const Icon(Icons.edit, color: Colors.blue),
            title: const Text('重命名'),
            onTap: () {
              Navigator.pop(context);
              _showRenameWebsiteDialog(context, website, index);
            },
          ),
          ListTile(
            leading: const Icon(Icons.delete, color: Colors.red),
            title: const Text('删除'),
            onTap: () async {
              Navigator.pop(context);
              final shouldDelete = await showDialog<bool>(
                context: context,
                builder: (context) => AlertDialog(
                  title: const Text('删除网站'),
                  content: Text('确定要删除 ${website['name']} 吗？'),
                  actions: [
                    TextButton(onPressed: () => Navigator.pop(context, false), child: const Text('取消')),
                    TextButton(onPressed: () => Navigator.pop(context, true), child: const Text('删除')),
                  ],
                ),
              ) ?? false;
              if (shouldDelete) {
                showDialog(
                  context: context,
                  barrierDismissible: false,
                  builder: (context) => const AlertDialog(
                    content: Row(
                      children: [CircularProgressIndicator(), SizedBox(width: 20), Text('删除中...')],
                    ),
                  ),
                );
                await _removeWebsite(index);
                Navigator.of(context).pop();
                ScaffoldMessenger.of(context).showSnackBar(const SnackBar(content: Text('网站已删除')));
              }
            },
          ),
        ],
      ),
    );
  }

  Future<void> _loadBookmarks() async {
    try {
      final prefs = await SharedPreferences.getInstance();
      final bookmarksJsonString = prefs.getString('bookmarks');
      setState(() {
        _bookmarks.clear();
        if (bookmarksJsonString != null && bookmarksJsonString.isNotEmpty) {
          final decoded = jsonDecode(bookmarksJsonString);
          if (decoded.isNotEmpty && decoded[0] is Map<String, dynamic> && decoded[0].containsKey('name') && decoded[0].containsKey('url')) {
            _bookmarks = (decoded as List).map((item) => {
              'name': item['name']?.toString() ?? '',
              'url': item['url']?.toString() ?? '',
            }).toList();
          } else if (decoded.isNotEmpty && decoded[0] is String) {
            _bookmarks = (decoded as List<String>).map((url) => {'name': url, 'url': url} as Map<String, String>).toList();
            _saveBookmarks();
          }
        }
        if (_bookmarks.isEmpty) {
          _bookmarks = [
            {'name': '百度', 'url': 'https://www.baidu.com'},
            {'name': 'Bilibili', 'url': 'https://www.bilibili.com'}
          ];
          _saveBookmarks();
        }
      });
    } catch (e) {
      debugPrint('Error loading bookmarks: $e');
    }
  }

  Future<void> _saveCommonWebsites() async {
    try {
      // 确保_commonWebsites不为空
      if (_commonWebsites.isEmpty) {
        debugPrint('警告：尝试保存空的常用网站列表，将加载默认网站');
        _commonWebsites.addAll([
          {'name': 'Google', 'url': 'https://www.google.com', 'iconCode': Icons.public.codePoint},
          {'name': 'Edge', 'url': 'https://www.bing.com', 'iconCode': Icons.public.codePoint},
          {'name': 'X', 'url': 'https://twitter.com', 'iconCode': Icons.public.codePoint},
          {'name': 'Facebook', 'url': 'https://www.facebook.com', 'iconCode': Icons.public.codePoint},
          {'name': 'Telegram', 'url': 'https://web.telegram.org', 'iconCode': Icons.public.codePoint},
          {'name': '百度', 'url': 'https://www.baidu.com', 'iconCode': Icons.public.codePoint}
        ]);
      }
      
      final prefs = await SharedPreferences.getInstance();
      final cleanedWebsites = _commonWebsites.map((site) => {
        'name': site['name'],
        'url': site['url'],
        'iconCode': Icons.public.codePoint,
      }).toList();
      final jsonString = jsonEncode(cleanedWebsites);
      
      // 先获取旧数据作为备份
      final oldJsonString = prefs.getString('common_websites');
      
      // 直接设置新数据，不先移除
      final success = await prefs.setString('common_websites', jsonString);
      
      if (success) {
        debugPrint('成功保存了${cleanedWebsites.length}个常用网站');
      } else {
        debugPrint('保存常用网站失败，尝试恢复旧数据');
        if (oldJsonString != null) {
          await prefs.setString('common_websites', oldJsonString);
        }
      }
    } catch (e) {
      debugPrint('Error saving common websites: $e');
    }
  }

  Future<void> _handleDownload(String url, String contentDisposition, String mimeType, {MediaType? selectedType}) async {
    try {
      debugPrint('开始处理下载: $url, MIME类型: $mimeType');
      if (_downloadingUrls.contains(url)) {
        if (mounted) ScaffoldMessenger.of(context).showSnackBar(const SnackBar(content: Text('该文件正在下载中，请稍候...')));
        return;
      }

      String processedUrl = url;
      if (url.startsWith('blob:https://web.telegram.org/')) {
        // Blob URL 由 JavaScript 处理，不直接下载
        return;
      } else if (url.contains('telegram.org') || url.contains('t.me')) {
        if (!url.startsWith('http')) processedUrl = url.startsWith('//') ? 'https:$url' : 'https://$url';
        if (processedUrl.contains('/progressive/https://')) {
          processedUrl = processedUrl.substring(processedUrl.indexOf('/progressive/https://') + '/progressive/'.length);
        }
      } else if (url.contains('youtube.com') || url.contains('youtu.be')) {
        processedUrl = await _resolveYouTubeUrl(url);
      }

      if (selectedType == null) {
        final result = await showDialog<Map<String, dynamic>>(
          context: context,
          builder: (context) => _buildDownloadDialog(processedUrl, mimeType),
        );
        if (result != null) {
          final bool shouldDownload = result['download'];
          final MediaType mediaType = result['mediaType'];
          if (shouldDownload) {
            ScaffoldMessenger.of(context).showSnackBar(const SnackBar(content: Text('开始下载，将在后台进行...'), duration: Duration(seconds: 2)));
            unawaited(_performBackgroundDownload(processedUrl, mediaType));
          }
        }
      } else {
        ScaffoldMessenger.of(context).showSnackBar(const SnackBar(content: Text('开始下载，将在后台进行...'), duration: Duration(seconds: 2)));
        unawaited(_performBackgroundDownload(processedUrl, selectedType));
      }
    } catch (e, stackTrace) {
      debugPrint('处理下载时出错: $e');
      debugPrint('错误堆栈: $stackTrace');
      if (mounted) ScaffoldMessenger.of(context).showSnackBar(SnackBar(content: Text('下载出错: $e')));
    }
  }

  Future<String> _resolveYouTubeUrl(String url) async {
    return url; // 占位符，需集成 youtube_explode_dart
  }

  Widget _buildDownloadDialog(String url, String mimeType) {
    MediaType selectedType = _determineMediaType(mimeType);
    return StatefulBuilder(
      builder: (context, setState) => AlertDialog(
        title: const Text('下载媒体'),
        content: Column(
          mainAxisSize: MainAxisSize.min,
          crossAxisAlignment: CrossAxisAlignment.start,
          children: [
            Text('您想下载这个文件吗？'),
            const SizedBox(height: 8),
            Text('URL: $url', style: TextStyle(fontSize: 12, color: Colors.grey[600])),
            const SizedBox(height: 16),
            const Text('选择媒体类型:'),
            RadioListTile<MediaType>(
              title: const Text('图片'),
              value: MediaType.image,
              groupValue: selectedType,
              onChanged: (value) => setState(() => selectedType = value!),
            ),
            RadioListTile<MediaType>(
              title: const Text('视频'),
              value: MediaType.video,
              groupValue: selectedType,
              onChanged: (value) => setState(() => selectedType = value!),
            ),
            RadioListTile<MediaType>(
              title: const Text('音频'),
              value: MediaType.audio,
              groupValue: selectedType,
              onChanged: (value) => setState(() => selectedType = value!),
            ),
          ],
        ),
        actions: [
          TextButton(onPressed: () => Navigator.pop(context), child: const Text('取消')),
          TextButton(
            onPressed: () => Navigator.of(context).pop({'download': true, 'mediaType': selectedType}),
            child: const Text('解析测试'),
          ),
        ],
      ),
    );
  }

  MediaType _determineMediaType(String mimeType) {
    if (mimeType.startsWith('image/')) return MediaType.image;
    if (mimeType.startsWith('video/')) return MediaType.video;
    if (mimeType.startsWith('audio/')) return MediaType.audio;
    return MediaType.image;
  }

  bool _isDownloadableLink(String url) {
    debugPrint('检查URL是否为可下载链接: $url');
    if (url.startsWith('blob:https://web.telegram.org/')) return false; // Blob URL 由 JavaScript 处理
    final fileExtensions = [
      '.jpg', '.jpeg', '.png', '.gif', '.bmp', '.webp', '.svg', '.ico',
      '.mp4', '.avi', '.mov', '.wmv', '.flv', '.mkv', '.webm', '.m3u8', '.ts',
      '.mp3', '.wav', '.ogg', '.aac', '.flac', '.m4a',
      '.pdf', '.doc', '.docx', '.xls', '.xlsx', '.ppt', '.pptx', '.txt',
      '.zip', '.rar', '.7z', '.tar', '.gz',
      '.exe', '.apk', '.dmg', '.iso'
    ];
    final lowercaseUrl = url.toLowerCase();
    for (final ext in fileExtensions) {
      if (lowercaseUrl.endsWith(ext)) return true;
    }
    final downloadKeywords = [
      '/download/', '/dl/', '/attachment/', '/file/', '/media/download/',
      '/photo/download/', '/video/download/', '/document/download/'
    ];
    for (final keyword in downloadKeywords) {
      if (lowercaseUrl.contains(keyword)) return true;
    }
    final downloadParams = ['download=true', 'dl=1', 'attachment=1'];
    final uri = Uri.parse(url);
    final queryString = uri.query.toLowerCase();
    for (final param in downloadParams) {
      if (queryString.contains(param)) return true;
    }
    if (url.contains('youtube.com') || url.contains('youtu.be')) return true;
    return false;
  }

  String _guessMimeType(String url) {
    final uri = Uri.parse(url);
    final path = uri.path.toLowerCase();
    if (path.endsWith('.jpg') || path.endsWith('.jpeg')) return 'image/jpeg';
    if (path.endsWith('.png')) return 'image/png';
    if (path.endsWith('.gif')) return 'image/gif';
    if (path.endsWith('.bmp')) return 'image/bmp';
    if (path.endsWith('.webp')) return 'image/webp';
    if (path.endsWith('.mp4')) return 'video/mp4';
    if (path.endsWith('.avi')) return 'video/x-msvideo';
    if (path.endsWith('.mov')) return 'video/quicktime';
    if (path.endsWith('.wmv')) return 'video/x-ms-wmv';
    if (path.endsWith('.flv')) return 'video/x-flv';
    if (path.endsWith('.mkv')) return 'video/x-matroska';
    if (path.endsWith('.webm')) return 'video/webm';
    if (path.endsWith('.m3u8')) return 'application/x-mpegURL';
    if (path.endsWith('.mp3')) return 'audio/mpeg';
    if (path.endsWith('.wav')) return 'audio/wav';
    if (path.endsWith('.ogg')) return 'audio/ogg';
    if (path.endsWith('.aac')) return 'audio/aac';
    if (path.endsWith('.flac')) return 'audio/flac';
    return 'application/octet-stream';
  }

  Future<File?> _downloadFile(String url) async {
    try {
      debugPrint('开始下载文件，URL: $url');
      final dio = Dio();
      dio.options.connectTimeout = const Duration(seconds: 60);
      dio.options.receiveTimeout = const Duration(seconds: 300);
      dio.options.sendTimeout = const Duration(seconds: 60);

      dio.options.headers = {
        'User-Agent': 'Mozilla/5.0 (iPhone; CPU iPhone OS 13_2_3 like Mac OS X) AppleWebKit/605.1.15 (KHTML, like Gecko) Version/13.0.3 Mobile/15E148 Safari/604.1',
        'Accept': '*/*',
        'Accept-Language': 'en-US,en;q=0.9',
        'Accept-Encoding': 'gzip, deflate, br',
        'Connection': 'keep-alive',
      };

      if (url.contains('telegram.org') || url.contains('t.me')) {
        dio.options.headers['Referer'] = 'https://web.telegram.org/a/';
        dio.options.headers['Origin'] = 'https://web.telegram.org';
        // 注意：webview_flutter 不支持直接获取 cookies
        // 如果需要 cookies，可以考虑其他方案
      } else if (url.contains('youtube.com') || url.contains('youtu.be')) {
        dio.options.headers['Referer'] = 'https://www.youtube.com';
      }

      final appDir = await getApplicationDocumentsDirectory();
      final mediaDir = Directory('${appDir.path}/media');
      if (!await mediaDir.exists()) await mediaDir.create(recursive: true);

      final uuid = const Uuid().v4();
      final uri = Uri.parse(url);
      String extension = _getFileExtension(uri.path);

      if (extension.isEmpty) {
        final mimeType = _guessMimeType(url);
        extension = mimeType.startsWith('image/') ? '.jpg' :
                    mimeType.startsWith('video/') || mimeType == 'application/x-mpegURL' ? '.mp4' :
                    mimeType.startsWith('audio/') ? '.mp3' : '.bin';
      }

      final filePath = '${mediaDir.path}/$uuid$extension';
      debugPrint('将下载到文件路径: $filePath');

      int retryCount = 0;
      const maxRetries = 3;

      while (retryCount < maxRetries) {
        try {
          final response = await dio.download(
            url,
            filePath,
            deleteOnError: true,
            options: Options(
              followRedirects: true,
              maxRedirects: 5,
              validateStatus: (status) => status != null && status < 400,
              responseType: ResponseType.bytes,
            ),
            onReceiveProgress: (received, total) {
              if (total != -1) {
                final progress = (received / total * 100).toStringAsFixed(2);
                debugPrint('下载进度: $progress%');
              }
            },
          );
          if (extension == '.m3u8') await _handleM3u8Download(filePath, url);
          break;
        } catch (e, stackTrace) {
          retryCount++;
          debugPrint('下载失败 (尝试 $retryCount/$maxRetries): $e');
          if (retryCount >= maxRetries) throw Exception('下载失败: $e');
          await Future.delayed(Duration(seconds: retryCount * 2));
        }
      }

      final file = File(filePath);
      if (await file.exists() && await file.length() > 0) return file;
      await file.delete();
      return null;
    } catch (e, stackTrace) {
      debugPrint('下载文件时出错: $e');
      debugPrint('错误堆栈: $stackTrace');
      return null;
    }
  }

  Future<void> _handleM3u8Download(String m3u8Path, String url) async {
    final dio = Dio();
    final response = await dio.get(url);
    final segments = response.data.toString().split('\n').where((line) => line.startsWith('http')).toList();
    if (segments.isNotEmpty) {
      final outputPath = '${m3u8Path.replaceAll('.m3u8', '.mp4')}';
      final file = File(outputPath)..createSync();
      final sink = file.openWrite();
      for (final segment in segments) {
        final segmentResponse = await dio.get(segment, options: Options(responseType: ResponseType.bytes));
        sink.add(segmentResponse.data);
      }
      await sink.close();
      await _saveToMediaLibrary(file, MediaType.video);
    }
  }

  String _getFileExtension(String path) {
    final lastDot = path.lastIndexOf('.');
    return lastDot != -1 ? path.substring(lastDot) : '';
  }

  Future<void> _saveToMediaLibrary(File file, MediaType mediaType) async {
    try {
      final fileName = file.path.split('/').last;
      final fileHash = await _calculateFileHash(file);
      final duplicate = await _databaseService.findDuplicateMediaItem(fileHash, fileName);
      if (duplicate != null) throw Exception('文件已存在于媒体库中');
      final uuid = const Uuid().v4();
      final mediaItem = MediaItem(
        id: uuid,
        name: fileName,
        path: file.path,
        type: mediaType,
        directory: 'root',
        dateAdded: DateTime.now(),
      );
      final mediaItemMap = mediaItem.toMap();
      mediaItemMap['file_hash'] = fileHash;
      await _databaseService.insertMediaItem(mediaItemMap);
    } catch (e) {
      debugPrint('保存到媒体库时出错: $e');
      rethrow;
    }
  }

  Future<String> _calculateFileHash(File file) async {
    try {
      final bytes = await file.readAsBytes();
      return md5.convert(bytes).toString();
    } catch (e) {
      debugPrint('计算文件哈希值时出错: $e');
      return '';
    }
  }

  void _addBookmark(String url) {
    // 检查是否已存在相同URL的书签
    if (_bookmarks.any((bookmark) => bookmark['url'] == url)) {
      ScaffoldMessenger.of(context).showSnackBar(const SnackBar(content: Text('书签已存在')));
      return;
    }

    // 创建一个文本控制器，初始值设为当前网页的标题或URL
    final nameController = TextEditingController();
    
    // 如果在浏览网页，尝试获取网页标题
    if (!_showHomePage && _isBrowsingWebPage) {
      nameController.text = "获取中...";
      _controller.getTitle().then((title) {
        if (title != null && title.isNotEmpty && nameController.text == "获取中...") {
          nameController.text = title;
          // 自动选中文本，方便用户编辑
          nameController.selection = TextSelection(
            baseOffset: 0,
            extentOffset: title.length,
          );
        }
      }).catchError((error) {
        debugPrint('获取网页标题出错: $error');
        if (nameController.text == "获取中...") {
          nameController.text = "";
        }
      });
    }

    showDialog(
      context: context,
      builder: (context) => AlertDialog(
        title: const Text('添加书签'),
        content: Column(
          mainAxisSize: MainAxisSize.min,
          children: [
            TextField(
              controller: nameController,
              decoration: const InputDecoration(
                labelText: '书签名称',
                hintText: '输入自定义名称',
                helperText: '为书签设置一个简短易记的名称',
              ),
              autofocus: true,
            ),
            const SizedBox(height: 8),
            Text('URL: $url', style: TextStyle(fontSize: 12, color: Colors.grey[600])),
          ],
        ),
        actions: [
          TextButton(
            onPressed: () => Navigator.pop(context),
            child: const Text('取消'),
          ),
          TextButton(
            onPressed: () async {
              if (nameController.text.isNotEmpty && nameController.text != "获取中...") {
                // 创建一个变量存储加载对话框的context
                BuildContext? loadingDialogContext;

                // 显示加载对话框并保存context
                showDialog(
                  context: context,
                  barrierDismissible: false,
                  builder: (context) {
                    loadingDialogContext = context;
                    return const AlertDialog(
                      content: Row(
                        children: [
                          CircularProgressIndicator(),
                          SizedBox(width: 20),
                          Text('添加中...'),
                        ],
                      ),
                    );
                  },
                );

                setState(() => _bookmarks.add({
                  'name': nameController.text,
                  'url': url,
                }));
                await _saveBookmarks();

                // 安全地关闭加载对话框
                if (loadingDialogContext != null && Navigator.canPop(loadingDialogContext!)) {
                  Navigator.pop(loadingDialogContext!);
                }

                // 关闭主对话框
                Navigator.of(context).pop();

                ScaffoldMessenger.of(context).showSnackBar(
                  SnackBar(
                    content: Text('已将"${nameController.text}"添加到书签'),
                    duration: const Duration(seconds: 2),
                  ),
                );
              } else if (nameController.text == "获取中...") {
                ScaffoldMessenger.of(context).showSnackBar(
                  const SnackBar(
                    content: Text('请等待网页标题获取完成，或输入自定义名称'),
                    duration: Duration(seconds: 2),
                  ),
                );
              } else {
                ScaffoldMessenger.of(context).showSnackBar(
                  const SnackBar(
                    content: Text('请输入书签名称'),
                    duration: Duration(seconds: 2),
                  ),
                );
              }
            },
            child: const Text('添加'),
          ),
        ],
      ),
    );
  }

  void _showBookmarks() {
    showModalBottomSheet(
      context: context,
      builder: (context) => ListView.builder(
        itemCount: _bookmarks.length,
        itemBuilder: (context, index) {
          final bookmark = _bookmarks[index];
          return ListTile(
            title: Text(bookmark['name'] ?? bookmark['url']!),
            onTap: () {
              _loadUrl(bookmark['url']!);
              Navigator.pop(context);
            },
            trailing: Row(
              mainAxisSize: MainAxisSize.min,
              children: [
                IconButton(
                  icon: const Icon(Icons.edit, color: Colors.blue),
                  onPressed: () {
                    Navigator.pop(context);
                    _showRenameBookmarkDialog(context, index);
                  },
                  tooltip: '重命名',
                ),
                IconButton(
                  icon: const Icon(Icons.delete, color: Colors.red),
                  onPressed: () async {
                    final shouldDelete = await showDialog<bool>(
                      context: context,
                      builder: (context) => AlertDialog(
                        title: const Text('删除书签'),
                        content: Text('确定要删除书签 "${bookmark['name']}" 吗？'),
                        actions: [
                          TextButton(onPressed: () => Navigator.pop(context, false), child: const Text('取消')),
                          TextButton(onPressed: () => Navigator.pop(context, true), child: const Text('删除')),
                        ],
                      ),
                    ) ?? false;
                    if (shouldDelete) {
                      setState(() => _bookmarks.removeAt(index));
                      _saveBookmarks();
                      ScaffoldMessenger.of(context).showSnackBar(const SnackBar(content: Text('已删除书签')));
                    }
                  },
                ),
              ],
            ),
          );
        },
      ),
    );
  }

  void _showRenameBookmarkDialog(BuildContext context, int index) {
    final bookmark = _bookmarks[index];
    final nameController = TextEditingController(text: bookmark['name']);
    showDialog(
      context: context,
      builder: (context) => AlertDialog(
        title: const Text('重命名书签'),
        content: Column(
          mainAxisSize: MainAxisSize.min,
          crossAxisAlignment: CrossAxisAlignment.start,
          children: [
            TextField(
              controller: nameController,
              decoration: const InputDecoration(labelText: '书签名称', hintText: '输入新的书签名称'),
              autofocus: true,
            ),
            const SizedBox(height: 8),
            Text('URL: ${bookmark['url']}', style: TextStyle(fontSize: 12, color: Colors.grey[600])),
          ],
        ),
        actions: [
          TextButton(onPressed: () => Navigator.pop(context), child: const Text('取消')),
          TextButton(
            onPressed: () async {
              if (nameController.text.isNotEmpty && nameController.text != bookmark['name']) {
                showDialog(
                  context: context,
                  barrierDismissible: false,
                  builder: (context) => const AlertDialog(
                    content: Row(
                      children: [CircularProgressIndicator(), SizedBox(width: 20), Text('保存中...')],
                    ),
                  ),
                );
                setState(() => _bookmarks[index]['name'] = nameController.text);
                await _saveBookmarks();
                Navigator.of(context).pop();
                Navigator.of(context).pop();
                ScaffoldMessenger.of(context).showSnackBar(const SnackBar(content: Text('书签名称已更新')));
              } else {
                Navigator.pop(context);
              }
            },
            child: const Text('保存'),
          ),
        ],
      ),
    );
  }

  Future<void> _saveBookmarks() async {
    try {
      final prefs = await SharedPreferences.getInstance();
      final jsonString = jsonEncode(_bookmarks);
      await prefs.setString('bookmarks', jsonString);
    } catch (e) {
      debugPrint('Error saving bookmarks: $e');
    }
  }

  Future<void> _loadCommonWebsites() async {
    try {
      final prefs = await SharedPreferences.getInstance();
      final commonWebsitesJson = prefs.getString('common_websites');
      if (commonWebsitesJson != null && commonWebsitesJson.isNotEmpty) {
        final decoded = jsonDecode(commonWebsitesJson);
        final List<dynamic> websitesList = decoded is List ? decoded : [];
        
        if (websitesList.isNotEmpty) {
          setState(() {
            _commonWebsites.clear();
            _commonWebsites.addAll(websitesList.map((item) => {
              'name': item['name'],
              'url': item['url'],
              'iconCode': Icons.public.codePoint,
            }).toList());
          });
          debugPrint('从SharedPreferences加载了${_commonWebsites.length}个常用网站');
          return;
        }
      }
      
      // 如果没有从SharedPreferences加载到数据，或者加载的数据为空，则加载默认网站
      setState(() {
        _commonWebsites.clear();
        _commonWebsites.addAll([
          {'name': 'Google', 'url': 'https://www.google.com', 'iconCode': Icons.public.codePoint},
          {'name': 'Edge', 'url': 'https://www.bing.com', 'iconCode': Icons.public.codePoint},
          {'name': 'X', 'url': 'https://twitter.com', 'iconCode': Icons.public.codePoint},
          {'name': 'Facebook', 'url': 'https://www.facebook.com', 'iconCode': Icons.public.codePoint},
          {'name': 'Telegram', 'url': 'https://web.telegram.org', 'iconCode': Icons.public.codePoint},
          {'name': '百度', 'url': 'https://www.baidu.com', 'iconCode': Icons.public.codePoint}
        ]);
      });
      debugPrint('加载了默认常用网站');
      await _saveCommonWebsites();
    } catch (e) {
      debugPrint('Error loading common websites: $e');
      // 出错时加载默认网站
      setState(() {
        _commonWebsites.clear();
        _commonWebsites.addAll([
          {'name': 'Google', 'url': 'https://www.google.com', 'iconCode': Icons.public.codePoint},
          {'name': 'Edge', 'url': 'https://www.bing.com', 'iconCode': Icons.public.codePoint},
          {'name': 'X', 'url': 'https://twitter.com', 'iconCode': Icons.public.codePoint},
          {'name': 'Facebook', 'url': 'https://www.facebook.com', 'iconCode': Icons.public.codePoint},
          {'name': 'Telegram', 'url': 'https://web.telegram.org', 'iconCode': Icons.public.codePoint},
          {'name': '百度', 'url': 'https://www.baidu.com', 'iconCode': Icons.public.codePoint}
        ]);
      });
      debugPrint('加载出错，使用默认常用网站');
      final prefs = await SharedPreferences.getInstance();
      await prefs.remove('common_websites');
    }
  }

  @override
  Widget build(BuildContext context) {
    debugPrint('[_BrowserPage.build] _showHomePage: $_showHomePage, _isBrowsingWebPage: $_isBrowsingWebPage, _shouldKeepWebPageState: $_shouldKeepWebPageState');
    super.build(context);
    return WillPopScope(
      onWillPop: () async {
        if (!_showHomePage) {
          if (await _controller.canGoBack()) {
            _controller.goBack();
            return false;
          } else {
            _goToHomePage();
            return false;
          }
        }
        return true;
      },
      child: Scaffold(
        key: _scaffoldKey,
        appBar: AppBar(
          titleSpacing: 0,
          title: _showHomePage ? const Text('浏览器') : const SizedBox.shrink(),
          leading: _showHomePage
              ? null
              : IconButton(
                  icon: const Icon(Icons.home),
                  onPressed: _goToHomePage,
                  tooltip: '回到主页',
                ),
          centerTitle: true,
          actions: [
            // 添加媒体库按钮到actions列表的第一个位置
            if (!_showHomePage)
              IconButton(
                icon: const Icon(Icons.photo_library),
                onPressed: () {
                  print('[BrowserPage] 媒体库按钮被点击');
                  // 使用MainScreen的PageController导航到媒体管理页面（索引2）
                  final mainScreenState = MainScreenState.instance;
                  print('[BrowserPage] mainScreenState: $mainScreenState');
                  if (mainScreenState != null) {
                    print('[BrowserPage] 准备调用goToPage(2)');
                    mainScreenState.goToPage(2); // 索引2是媒体管理页面
                    print('[BrowserPage] 已调用goToPage(2)');
                  } else {
                    print('[BrowserPage] 错误: mainScreenState为null，无法导航');
                    // 尝试使用Navigator直接导航到媒体管理页面
                    print('[BrowserPage] 尝试使用Navigator直接导航');
                    Navigator.of(context).push(
                      MaterialPageRoute(builder: (context) => const MediaManagerPage()),
                    );
                  }
                },
                tooltip: '媒体库',
              ),
            if (_isBrowsingWebPage && _shouldKeepWebPageState && _showHomePage)
              IconButton(
                icon: const Icon(Icons.arrow_right_alt),
                onPressed: _restoreWebPage,
                tooltip: '返回上次浏览的网页',
              ),
            IconButton(
              icon: const Icon(Icons.bookmark),
              onPressed: _showBookmarks,
              tooltip: '显示书签',
            ),
            if (!_showHomePage)
              IconButton(
                icon: const Icon(Icons.bookmark_add),
                onPressed: () => _addBookmark(_currentUrl),
                tooltip: '添加书签',
              ),
            IconButton(
              icon: const Icon(Icons.telegram),
              onPressed: _showTelegramDownloadDialog,
              tooltip: 'Telegram 下载',
            ),
            if (!_showHomePage)
              IconButton(
                icon: const Icon(Icons.close, color: Colors.red),
                onPressed: _exitWebPage,
                tooltip: '退出网页',
              ),
          ],
        ),
        body: _showHomePage
            ? _buildHomePage()
            : Column(
                children: [
                  Padding(
                    padding: const EdgeInsets.all(8.0),
                    child: Row(
                      children: [
                        IconButton(
                          icon: const Icon(Icons.arrow_back),
                          onPressed: () async {
                            if (await _controller.canGoBack()) _controller.goBack();
                          },
                          tooltip: '后退',
                        ),
                        IconButton(
                          icon: const Icon(Icons.arrow_forward),
                          onPressed: () async {
                            if (await _controller.canGoForward()) _controller.goForward();
                          },
                          tooltip: '前进',
                        ),
                        IconButton(
                          icon: const Icon(Icons.refresh),
                          onPressed: () => _controller.reload(),
                          tooltip: '刷新',
                        ),
                        Expanded(
                          child: TextField(
                            controller: _urlController,
                            decoration: const InputDecoration(
                              hintText: '输入网址',
                              contentPadding: EdgeInsets.symmetric(horizontal: 8),
                              border: OutlineInputBorder(),
                            ),
                            keyboardType: TextInputType.url,
                            onSubmitted: _loadUrl,
                          ),
                        ),
                        IconButton(
                          icon: const Icon(Icons.search),
                          onPressed: () => _loadUrl(_urlController.text),
                          tooltip: '前往',
                        ),
                      ],
                    ),
                  ),
                  if (_isLoading) LinearProgressIndicator(value: _loadingProgress),
                  Expanded(
                    child: Stack(
                      children: [
                        WebViewWidget(controller: _controller),
                      ],
                    ),
                  ),
                ],
              ),
      ),
    );
  }

  @override
  void dispose() {
    _urlController.dispose();
    _saveBookmarks().then((_) => debugPrint('书签保存完成')).catchError((error) => debugPrint('保存书签时出错: $error'));
    _saveCommonWebsites().then((_) => debugPrint('常用网站保存完成')).catchError((error) => debugPrint('保存常用网站时出错: $error'));
    widget.onBrowserHomePageChanged?.call(true);
    super.dispose();
  }

  Future<void> _performBackgroundDownload(String url, MediaType mediaType) async {
    _downloadingUrls.add(url);
    try {
      debugPrint('开始后台下载: $url, 媒体类型: $mediaType');
      final file = await _downloadFile(url);
      if (file != null) {
        debugPrint('文件下载成功: ${file.path}');
        await _saveToMediaLibrary(file, mediaType);
        if (mounted) {
          ScaffoldMessenger.of(context).showSnackBar(
            SnackBar(
              content: Text('${mediaType == MediaType.video ? "视频" : mediaType == MediaType.image ? "图片" : "音频"}已成功保存到媒体库: ${file.path.split('/').last}'),
              duration: const Duration(seconds: 5),
              action: SnackBarAction(label: '查看', onPressed: () => Navigator.pushNamed(context, '/media_manager')),
            ),
          );
        }
      } else {
        if (mounted) {
          ScaffoldMessenger.of(context).showSnackBar(
            SnackBar(
              content: Text('${mediaType == MediaType.video ? "视频" : mediaType == MediaType.image ? "图片" : "音频"}下载失败，请检查网络连接或稍后重试'),
              duration: const Duration(seconds: 3),
            ),
          );
        }
      }
    } catch (e) {
      debugPrint('后台下载出错: $url, 错误: $e');
      if (mounted) {
        ScaffoldMessenger.of(context).showSnackBar(
          SnackBar(
            content: Text('${mediaType == MediaType.video ? "视频" : mediaType == MediaType.image ? "图片" : "音频"}下载出错: $e'),
            duration: const Duration(seconds: 3),
          ),
        );
      }
    } finally {
      _downloadingUrls.remove(url);
    }
  }
<<<<<<< HEAD

=======
  
>>>>>>> 5da5f6d4
  /// 显示 Telegram 下载对话框
  void _showTelegramDownloadDialog() {
    if (!_telegramService.isConfigured) {
      _showBotTokenConfigDialog();
    } else {
      _showTelegramUrlInputDialog();
    }
  }
  
  /// 显示 Bot Token 配置对话框
  void _showBotTokenConfigDialog() {
    final tokenController = TextEditingController();
    
    showDialog(
      context: context,
      builder: (context) => AlertDialog(
        title: const Text('配置 Telegram Bot'),
        content: Column(
          mainAxisSize: MainAxisSize.min,
          crossAxisAlignment: CrossAxisAlignment.start,
          children: [
            const Text(
              '请先配置 Telegram Bot Token 以使用下载功能：\n\n'
              '1. 在 Telegram 中找到 @BotFather\n'
              '2. 发送 /newbot 创建新机器人\n'
              '3. 按提示设置机器人名称\n'
              '4. 复制获得的 Token 并粘贴到下方',
              style: TextStyle(fontSize: 14),
            ),
            const SizedBox(height: 16),
            TextField(
              controller: tokenController,
              decoration: const InputDecoration(
                labelText: 'Bot Token',
                hintText: '例如: 123456789:ABCdefGHIjklMNOpqrsTUVwxyz',
                border: OutlineInputBorder(),
              ),
              maxLines: 2,
            ),
          ],
        ),
        actions: [
          TextButton(
            onPressed: () => Navigator.pop(context),
            child: const Text('取消'),
          ),
          ElevatedButton(
            onPressed: () async {
              final token = tokenController.text.trim();
              if (token.isEmpty) {
                ScaffoldMessenger.of(context).showSnackBar(
                  const SnackBar(content: Text('请输入 Bot Token')),
                );
                return;
              }
              
              // 显示验证进度
              Navigator.pop(context);
              _showLoadingDialog('验证 Bot Token...');
              
              final isValid = await _telegramService.validateBotToken(token);
              Navigator.pop(context); // 关闭加载对话框
              
              if (isValid) {
                final success = await _telegramService.saveBotToken(token);
                if (success) {
                  ScaffoldMessenger.of(context).showSnackBar(
                    const SnackBar(
                      content: Text('Bot Token 配置成功！'),
                      backgroundColor: Colors.green,
                    ),
                  );
                  _showTelegramUrlInputDialog();
                } else {
                  ScaffoldMessenger.of(context).showSnackBar(
                    const SnackBar(
                      content: Text('保存 Bot Token 失败'),
                      backgroundColor: Colors.red,
                    ),
                  );
                }
              } else {
                ScaffoldMessenger.of(context).showSnackBar(
                  const SnackBar(
                    content: Text('无效的 Bot Token，请检查后重试'),
                    backgroundColor: Colors.red,
                  ),
                );
              }
            },
            child: const Text('保存'),
          ),
        ],
      ),
    );
  }
  
  /// 显示 Telegram URL 输入对话框
  void _showTelegramUrlInputDialog() {
    final urlController = TextEditingController();
    
    showDialog(
      context: context,
      builder: (context) => AlertDialog(
        title: const Text('Telegram 媒体下载'),
        content: Column(
          mainAxisSize: MainAxisSize.min,
          crossAxisAlignment: CrossAxisAlignment.start,
          children: [
            const Text(
               'Telegram Bot 下载功能说明：\n\n'
               '由于 Telegram Bot API 限制，机器人只能下载发送给它的消息。\n\n'
               '使用方法：\n'
               '1. 在 Telegram 中找到您的机器人\n'
               '2. 将要下载的媒体文件转发给机器人\n'
               '3. 机器人会自动处理并下载文件\n\n'
               '或者输入消息链接进行解析测试：',
               style: TextStyle(fontSize: 14),
             ),
            const SizedBox(height: 16),
            TextField(
              controller: urlController,
              decoration: const InputDecoration(
                 labelText: 'Telegram 消息链接（测试解析）',
                 hintText: '例如: https://t.me/channel/123',
                 border: OutlineInputBorder(),
               ),
              maxLines: 3,
            ),
          ],
        ),
        actions: [
          TextButton(
            onPressed: () => Navigator.pop(context),
            child: const Text('取消'),
          ),
          TextButton(
            onPressed: () {
              Navigator.pop(context);
              _showBotTokenConfigDialog();
            },
            child: const Text('重新配置 Bot'),
          ),
          ElevatedButton(
            onPressed: () async {
              final url = urlController.text.trim();
              if (url.isEmpty) {
                ScaffoldMessenger.of(context).showSnackBar(
                  const SnackBar(content: Text('请输入 Telegram 消息链接')),
                );
                return;
              }
              
              Navigator.pop(context);
              await _downloadFromTelegram(url);
            },
            child: const Text('解析测试'),
          ),
        ],
      ),
    );
  }
  
  /// 从 Telegram 下载媒体
  Future<void> _downloadFromTelegram(String url) async {
    // 显示下载进度对话框
    double progress = 0.0;
    bool isDownloading = true;
    
    showDialog(
      context: context,
      barrierDismissible: false,
      builder: (context) => StatefulBuilder(
        builder: (context, setState) => AlertDialog(
          title: const Text('正在下载'),
          content: Column(
            mainAxisSize: MainAxisSize.min,
            children: [
              LinearProgressIndicator(value: progress),
              const SizedBox(height: 16),
              Text('${(progress * 100).toInt()}%'),
            ],
          ),
          actions: isDownloading
              ? []
              : [
                  TextButton(
                    onPressed: () => Navigator.pop(context),
                    child: const Text('确定'),
                  ),
                ],
        ),
      ),
    );
    
    try {
      final result = await _telegramService.downloadFromMessage(
        url,
        onProgress: (p) {
          if (mounted) {
            // 更新进度
            progress = p;
            // 这里需要更新对话框状态，但由于 StatefulBuilder 的限制，
            // 我们可能需要使用其他方法来更新进度
          }
        },
      );
      
      isDownloading = false;
      Navigator.pop(context); // 关闭进度对话框
      
      if (result.success) {
        ScaffoldMessenger.of(context).showSnackBar(
          SnackBar(
            content: Text('下载成功：${result.fileName}'),
            backgroundColor: Colors.green,
            action: SnackBarAction(
              label: '查看',
              onPressed: () {
                // 导航到媒体管理页面
                final mainScreenState = MainScreenState.instance;
                if (mainScreenState != null) {
                  mainScreenState.goToPage(2);
                } else {
                  Navigator.of(context).push(
                    MaterialPageRoute(builder: (context) => const MediaManagerPage()),
                  );
                }
              },
            ),
          ),
        );
      } else {
        ScaffoldMessenger.of(context).showSnackBar(
          SnackBar(
            content: Text('下载失败：${result.error}'),
            backgroundColor: Colors.red,
          ),
        );
      }
    } catch (e) {
      isDownloading = false;
      Navigator.pop(context); // 关闭进度对话框
      
      ScaffoldMessenger.of(context).showSnackBar(
        SnackBar(
          content: Text('下载出错：$e'),
          backgroundColor: Colors.red,
        ),
      );
    }
  }
  
  /// 显示加载对话框
  void _showLoadingDialog(String message) {
    showDialog(
      context: context,
      barrierDismissible: false,
      builder: (context) => AlertDialog(
        content: Row(
          children: [
            const CircularProgressIndicator(),
            const SizedBox(width: 16),
            Text(message),
          ],
        ),
      ),
    );
  }
}
<|MERGE_RESOLUTION|>--- conflicted
+++ resolved
@@ -129,18 +129,12 @@
     super.initState();
     _databaseService = getService<DatabaseService>();
     _initializeDownloader();
-    _initializeTelegramService();
     _initializeWebView();
     _loadBookmarks();
     _loadCommonWebsites();
     _initializeTelegramService();
   }
   
-  /// 初始化 Telegram 服务
-  Future<void> _initializeTelegramService() async {
-    await _telegramService.initialize();
-  }
-
   /// 初始化 Telegram 服务
   Future<void> _initializeTelegramService() async {
     await _telegramService.initialize();
@@ -1814,11 +1808,7 @@
       _downloadingUrls.remove(url);
     }
   }
-<<<<<<< HEAD
-
-=======
   
->>>>>>> 5da5f6d4
   /// 显示 Telegram 下载对话框
   void _showTelegramDownloadDialog() {
     if (!_telegramService.isConfigured) {
